--- conflicted
+++ resolved
@@ -137,54 +137,8 @@
      * Used with a {@link Picker}-camera, this method renders one pixel with picking information 
      * for each node in the line of sight and return that as an unsorted {@link Pick}-array
      */
-<<<<<<< HEAD
     public static pick(_nodes: Node[], _cmpCamera: ComponentCamera): Pick[] { // TODO: see if third parameter _world?: Matrix4x4 would be usefull
       return Render.pickFrom(_nodes, _cmpCamera, super.pick);
-=======
-    public static pickBranch(_nodes: Node[], _cmpCamera: ComponentCamera, _pickGizmos: boolean = false, _gizmosFilter?: Map<string, boolean>): Pick[] { // TODO: see if third parameter _world?: Matrix4x4 would be usefull
-      /**
-       * TODO: maybe move this whole function to RenderWebGL? 
-       * It seems to mostly rely on RenderWebGL e.g.: ƒpicked, createPickTexture(), setBlendMode(), pick(), pickGizmos(), getPicks(), resetFramebuffer()
-       * They only not WebGL thing it does is filtering the nodes to pick, which could be done in pick() itself...
-       * -> or make this method only collect the nodes and gizmos from branch and then pass them to an appropriate method in RenderWebGL?
-       * 
-       * Also {@link Render.ƒpicked} and {@link Render.sizePick} seem to only ever be used in the methods called from this method. 
-       * sizePick gets set in createPickTexture() and used in pick() via the property but passed as an argument to getPicks().
-       * ƒpicked is only used in getPicks(), pick() and pickGizmos() and only ever set to an empty array in this method.
-       * -> both could be local variables and passed as arguments to the methods that need them.
-       */
-      Render.ƒpicked = [];
-      let size: number = Math.ceil(Math.sqrt(_nodes.length + Render.gizmos.length)); // gizmos.length might be bigger than needed...
-      Render.createPickTexture(size);
-      Render.setBlendMode(BLEND.OPAQUE);
-
-      let gizmos: Component[] = [];
-
-      for (let node of _nodes) {
-        let cmpMesh: ComponentMesh = node.getComponent(ComponentMesh);
-        let cmpMaterial: ComponentMaterial = node.getComponent(ComponentMaterial);
-        if (cmpMesh && cmpMesh.isActive && cmpMaterial && cmpMaterial.isActive)
-          Render.pick(node, _cmpCamera);
-
-        if (_pickGizmos && _gizmosFilter) {
-          for (let gizmo of node.getAllComponents()) {
-            if (!gizmo.isActive || !_gizmosFilter.get(gizmo.type) || !gizmo.drawGizmos)
-              continue;
-
-            gizmos.push(gizmo);
-          }
-        }
-      }
-
-      if (_pickGizmos)
-        Render.pickGizmos(gizmos, _cmpCamera);
-
-      Render.setBlendMode(BLEND.TRANSPARENT);
-
-      let picks: Pick[] = Render.getPicks(size, _cmpCamera);
-      Render.resetFramebuffer();
-      return picks;
->>>>>>> fef1af88
     }
     //#endregion
 
