--- conflicted
+++ resolved
@@ -3870,59 +3870,18 @@
          * Adds the given color to this.
          */
         add(_color: Color): Color;
-<<<<<<< HEAD
         /**
          * Multiplies this with the given color.
          */
         multiply(_color: Color): Color;
         /**
+         * Multiplies this with the given scalar.
+         */
+        multiply(_scalar: number): Color;
+        /**
          * Returns true if the channels of this and the given color are to be considered identical within the given tolerance
          */
         equals(_compare: Color, _tolerance?: number): boolean;
-        /**
-         * Returns a formatted string representation of this color
-         */
-        toString(): string;
-        serialize(): Serialization;
-        deserialize(_serialization: Serialization): Promise<Serializable>;
-        protected reduceMutator(_mutator: Mutator): void;
-    }
-}
-declare namespace FudgeCore {
-    /**
-     * Baseclass for materials. Combines a {@link Shader} with a compatible {@link Coat}
-     * @authors Jirka Dell'Oro-Friedl, HFU, 2019
-     */
-    class Material extends Mutable implements SerializableResource {
-        #private;
-        /** The name to call the Material by. */
-        name: string;
-        idResource: string;
-        private shaderType;
-        constructor(_name: string, _shader?: typeof Shader, _coat?: Coat);
-        /**
-         * Returns the currently referenced {@link Coat} instance
-         */
-        get coat(): Coat;
-        /**
-         * Makes this material reference the given {@link Coat} if it is compatible with the referenced {@link Shader}
-         */
-        set coat(_coat: Coat);
-        /**
-         * Returns true if the material has any areas (color or texture) with alpha < 1.
-         * ⚠️ CAUTION: Computionally expensive for textured materials, see {@link Texture.hasTransparency}
-         */
-        get hasTransparency(): boolean;
-=======
->>>>>>> fef1af88
-        /**
-         * Multiplies this with the given color.
-         */
-        multiply(_color: Color): Color;
-        /**
-         * Multiplies this with the given scalar.
-         */
-        multiply(_scalar: number): Color;
         /**
          * Returns a formatted string representation of this color
          */
